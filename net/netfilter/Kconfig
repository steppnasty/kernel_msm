menu "Core Netfilter Configuration"
	depends on NET && INET && NETFILTER

config NETFILTER_NETLINK
	tristate

config NETFILTER_NETLINK_QUEUE
	tristate "Netfilter NFQUEUE over NFNETLINK interface"
	depends on NETFILTER_ADVANCED
	select NETFILTER_NETLINK
	help
	  If this option is enabled, the kernel will include support
	  for queueing packets via NFNETLINK.
	  
config NETFILTER_NETLINK_LOG
	tristate "Netfilter LOG over NFNETLINK interface"
	default m if NETFILTER_ADVANCED=n
	select NETFILTER_NETLINK
	help
	  If this option is enabled, the kernel will include support
	  for logging packets via NFNETLINK.

	  This obsoletes the existing ipt_ULOG and ebg_ulog mechanisms,
	  and is also scheduled to replace the old syslog-based ipt_LOG
	  and ip6t_LOG modules.

config NF_CONNTRACK
	tristate "Netfilter connection tracking support"
	default m if NETFILTER_ADVANCED=n
	help
	  Connection tracking keeps a record of what packets have passed
	  through your machine, in order to figure out how they are related
	  into connections.

	  This is required to do Masquerading or other kinds of Network
	  Address Translation.  It can also be used to enhance packet
	  filtering (see `Connection state match support' below).

	  To compile it as a module, choose M here.  If unsure, say N.

if NF_CONNTRACK

config NF_CT_ACCT
	bool "Connection tracking flow accounting"
	depends on NETFILTER_ADVANCED
	help
	  If this option is enabled, the connection tracking code will
	  keep per-flow packet and byte counters.

	  Those counters can be used for flow-based accounting or the
	  `connbytes' match.

	  Please note that currently this option only sets a default state.
	  You may change it at boot time with nf_conntrack.acct=0/1 kernel
	  parameter or by loading the nf_conntrack module with acct=0/1.

	  You may also disable/enable it on a running system with:
	   sysctl net.netfilter.nf_conntrack_acct=0/1

	  This option will be removed in 2.6.29.

	  If unsure, say `N'.

config NF_CONNTRACK_MARK
	bool  'Connection mark tracking support'
	depends on NETFILTER_ADVANCED
	help
	  This option enables support for connection marks, used by the
	  `CONNMARK' target and `connmark' match. Similar to the mark value
	  of packets, but this mark value is kept in the conntrack session
	  instead of the individual packets.

config NF_CONNTRACK_SECMARK
	bool  'Connection tracking security mark support'
	depends on NETWORK_SECMARK
	default m if NETFILTER_ADVANCED=n
	help
	  This option enables security markings to be applied to
	  connections.  Typically they are copied to connections from
	  packets using the CONNSECMARK target and copied back from
	  connections to packets with the same target, with the packets
	  being originally labeled via SECMARK.

	  If unsure, say 'N'.

config NF_CONNTRACK_ZONES
	bool  'Connection tracking zones'
	depends on NETFILTER_ADVANCED
	depends on NETFILTER_XT_TARGET_CT
	help
	  This option enables support for connection tracking zones.
	  Normally, each connection needs to have a unique system wide
	  identity. Connection tracking zones allow to have multiple
	  connections using the same identity, as long as they are
	  contained in different zones.

	  If unsure, say `N'.

config NF_CONNTRACK_EVENTS
	bool "Connection tracking events"
	depends on NETFILTER_ADVANCED
	help
	  If this option is enabled, the connection tracking code will
	  provide a notifier chain that can be used by other kernel code
	  to get notified about changes in the connection tracking state.

	  If unsure, say `N'.

config NF_CT_PROTO_DCCP
	tristate 'DCCP protocol connection tracking support (EXPERIMENTAL)'
	depends on EXPERIMENTAL
	depends on NETFILTER_ADVANCED
	default IP_DCCP
	help
	  With this option enabled, the layer 3 independent connection
	  tracking code will be able to do state tracking on DCCP connections.

	  If unsure, say 'N'.

config NF_CT_PROTO_GRE
	tristate

config NF_CT_PROTO_SCTP
	tristate 'SCTP protocol connection tracking support (EXPERIMENTAL)'
	depends on EXPERIMENTAL
	depends on NETFILTER_ADVANCED
	default IP_SCTP
	help
	  With this option enabled, the layer 3 independent connection
	  tracking code will be able to do state tracking on SCTP connections.

	  If you want to compile it as a module, say M here and read
	  <file:Documentation/kbuild/modules.txt>.  If unsure, say `N'.

config NF_CT_PROTO_UDPLITE
	tristate 'UDP-Lite protocol connection tracking support'
	depends on NETFILTER_ADVANCED
	help
	  With this option enabled, the layer 3 independent connection
	  tracking code will be able to do state tracking on UDP-Lite
	  connections.

	  To compile it as a module, choose M here.  If unsure, say N.

config NF_CONNTRACK_AMANDA
	tristate "Amanda backup protocol support"
	depends on NETFILTER_ADVANCED
	select TEXTSEARCH
	select TEXTSEARCH_KMP
	help
	  If you are running the Amanda backup package <http://www.amanda.org/>
	  on this machine or machines that will be MASQUERADED through this
	  machine, then you may want to enable this feature.  This allows the
	  connection tracking and natting code to allow the sub-channels that
	  Amanda requires for communication of the backup data, messages and
	  index.

	  To compile it as a module, choose M here.  If unsure, say N.

config NF_CONNTRACK_FTP
	tristate "FTP protocol support"
	default m if NETFILTER_ADVANCED=n
	help
	  Tracking FTP connections is problematic: special helpers are
	  required for tracking them, and doing masquerading and other forms
	  of Network Address Translation on them.

	  This is FTP support on Layer 3 independent connection tracking.
	  Layer 3 independent connection tracking is experimental scheme
	  which generalize ip_conntrack to support other layer 3 protocols.

	  To compile it as a module, choose M here.  If unsure, say N.

config NF_CONNTRACK_H323
	tristate "H.323 protocol support"
	depends on (IPV6 || IPV6=n)
	depends on NETFILTER_ADVANCED
	help
	  H.323 is a VoIP signalling protocol from ITU-T. As one of the most
	  important VoIP protocols, it is widely used by voice hardware and
	  software including voice gateways, IP phones, Netmeeting, OpenPhone,
	  Gnomemeeting, etc.

	  With this module you can support H.323 on a connection tracking/NAT
	  firewall.

	  This module supports RAS, Fast Start, H.245 Tunnelling, Call
	  Forwarding, RTP/RTCP and T.120 based audio, video, fax, chat,
	  whiteboard, file transfer, etc. For more information, please
	  visit http://nath323.sourceforge.net/.

	  To compile it as a module, choose M here.  If unsure, say N.

config NF_CONNTRACK_IRC
	tristate "IRC protocol support"
	default m if NETFILTER_ADVANCED=n
	help
	  There is a commonly-used extension to IRC called
	  Direct Client-to-Client Protocol (DCC).  This enables users to send
	  files to each other, and also chat to each other without the need
	  of a server.  DCC Sending is used anywhere you send files over IRC,
	  and DCC Chat is most commonly used by Eggdrop bots.  If you are
	  using NAT, this extension will enable you to send files and initiate
	  chats.  Note that you do NOT need this extension to get files or
	  have others initiate chats, or everything else in IRC.

	  To compile it as a module, choose M here.  If unsure, say N.

config NF_CONNTRACK_NETBIOS_NS
	tristate "NetBIOS name service protocol support"
	depends on NETFILTER_ADVANCED
	help
	  NetBIOS name service requests are sent as broadcast messages from an
	  unprivileged port and responded to with unicast messages to the
	  same port. This make them hard to firewall properly because connection
	  tracking doesn't deal with broadcasts. This helper tracks locally
	  originating NetBIOS name service requests and the corresponding
	  responses. It relies on correct IP address configuration, specifically
	  netmask and broadcast address. When properly configured, the output
	  of "ip address show" should look similar to this:

	  $ ip -4 address show eth0
	  4: eth0: <BROADCAST,MULTICAST,UP> mtu 1500 qdisc pfifo_fast qlen 1000
	      inet 172.16.2.252/24 brd 172.16.2.255 scope global eth0

	  To compile it as a module, choose M here.  If unsure, say N.

config NF_CONNTRACK_PPTP
	tristate "PPtP protocol support"
	depends on NETFILTER_ADVANCED
	select NF_CT_PROTO_GRE
	help
	  This module adds support for PPTP (Point to Point Tunnelling
	  Protocol, RFC2637) connection tracking and NAT.

	  If you are running PPTP sessions over a stateful firewall or NAT
	  box, you may want to enable this feature.

	  Please note that not all PPTP modes of operation are supported yet.
	  Specifically these limitations exist:
	    - Blindly assumes that control connections are always established
	      in PNS->PAC direction. This is a violation of RFC2637.
	    - Only supports a single call within each session

	  To compile it as a module, choose M here.  If unsure, say N.

config NF_CONNTRACK_SANE
	tristate "SANE protocol support (EXPERIMENTAL)"
	depends on EXPERIMENTAL
	depends on NETFILTER_ADVANCED
	help
	  SANE is a protocol for remote access to scanners as implemented
	  by the 'saned' daemon. Like FTP, it uses separate control and
	  data connections.

	  With this module you can support SANE on a connection tracking
	  firewall.

	  To compile it as a module, choose M here.  If unsure, say N.

config NF_CONNTRACK_SIP
	tristate "SIP protocol support"
	default m if NETFILTER_ADVANCED=n
	help
	  SIP is an application-layer control protocol that can establish,
	  modify, and terminate multimedia sessions (conferences) such as
	  Internet telephony calls. With the ip_conntrack_sip and
	  the nf_nat_sip modules you can support the protocol on a connection
	  tracking/NATing firewall.

	  To compile it as a module, choose M here.  If unsure, say N.

config NF_CONNTRACK_TFTP
	tristate "TFTP protocol support"
	depends on NETFILTER_ADVANCED
	help
	  TFTP connection tracking helper, this is required depending
	  on how restrictive your ruleset is.
	  If you are using a tftp client behind -j SNAT or -j MASQUERADING
	  you will need this.

	  To compile it as a module, choose M here.  If unsure, say N.

config NF_CT_NETLINK
	tristate 'Connection tracking netlink interface'
	select NETFILTER_NETLINK
	default m if NETFILTER_ADVANCED=n
	help
	  This option enables support for a netlink-based userspace interface

endif # NF_CONNTRACK

# transparent proxy support
config NETFILTER_TPROXY
	tristate "Transparent proxying support (EXPERIMENTAL)"
	depends on EXPERIMENTAL
	depends on IP_NF_MANGLE
	depends on NETFILTER_ADVANCED
	help
	  This option enables transparent proxying support, that is,
	  support for handling non-locally bound IPv4 TCP and UDP sockets.
	  For it to work you will have to configure certain iptables rules
	  and use policy routing. For more information on how to set it up
	  see Documentation/networking/tproxy.txt.

	  To compile it as a module, choose M here.  If unsure, say N.

config NETFILTER_XTABLES
	tristate "Netfilter Xtables support (required for ip_tables)"
	default m if NETFILTER_ADVANCED=n
	help
	  This is required if you intend to use any of ip_tables,
	  ip6_tables or arp_tables.

if NETFILTER_XTABLES

comment "Xtables combined modules"

config NETFILTER_XT_MARK
	tristate 'nfmark target and match support'
	default m if NETFILTER_ADVANCED=n
	---help---
	This option adds the "MARK" target and "mark" match.

	Netfilter mark matching allows you to match packets based on the
	"nfmark" value in the packet.
	The target allows you to create rules in the "mangle" table which alter
	the netfilter mark (nfmark) field associated with the packet.

	Prior to routing, the nfmark can influence the routing method (see
	"Use netfilter MARK value as routing key") and can also be used by
	other subsystems to change their behavior.

config NETFILTER_XT_CONNMARK
	tristate 'ctmark target and match support'
	depends on NF_CONNTRACK
	depends on NETFILTER_ADVANCED
	select NF_CONNTRACK_MARK
	---help---
	This option adds the "CONNMARK" target and "connmark" match.

	Netfilter allows you to store a mark value per connection (a.k.a.
	ctmark), similarly to the packet mark (nfmark). Using this
	target and match, you can set and match on this mark.

# alphabetically ordered list of targets

comment "Xtables targets"

config NETFILTER_XT_TARGET_CLASSIFY
	tristate '"CLASSIFY" target support'
	depends on NETFILTER_ADVANCED
	help
	  This option adds a `CLASSIFY' target, which enables the user to set
	  the priority of a packet. Some qdiscs can use this value for
	  classification, among these are:

  	  atm, cbq, dsmark, pfifo_fast, htb, prio

	  To compile it as a module, choose M here.  If unsure, say N.

config NETFILTER_XT_TARGET_CONNMARK
	tristate  '"CONNMARK" target support'
	depends on NF_CONNTRACK
	depends on NETFILTER_ADVANCED
	select NETFILTER_XT_CONNMARK
	---help---
	This is a backwards-compat option for the user's convenience
	(e.g. when running oldconfig). It selects
	CONFIG_NETFILTER_XT_CONNMARK (combined connmark/CONNMARK module).

config NETFILTER_XT_TARGET_CONNSECMARK
	tristate '"CONNSECMARK" target support'
	depends on NF_CONNTRACK && NF_CONNTRACK_SECMARK
	default m if NETFILTER_ADVANCED=n
	help
	  The CONNSECMARK target copies security markings from packets
	  to connections, and restores security markings from connections
	  to packets (if the packets are not already marked).  This would
	  normally be used in conjunction with the SECMARK target.

	  To compile it as a module, choose M here.  If unsure, say N.

config NETFILTER_XT_TARGET_CT
	tristate '"CT" target support'
	depends on NF_CONNTRACK
	depends on IP_NF_RAW || IP6_NF_RAW
	depends on NETFILTER_ADVANCED
	help
	  This options adds a `CT' target, which allows to specify initial
	  connection tracking parameters like events to be delivered and
	  the helper to be used.

	  To compile it as a module, choose M here.  If unsure, say N.

config NETFILTER_XT_TARGET_DSCP
	tristate '"DSCP" and "TOS" target support'
	depends on IP_NF_MANGLE || IP6_NF_MANGLE
	depends on NETFILTER_ADVANCED
	help
	  This option adds a `DSCP' target, which allows you to manipulate
	  the IPv4/IPv6 header DSCP field (differentiated services codepoint).

	  The DSCP field can have any value between 0x0 and 0x3f inclusive.

	  It also adds the "TOS" target, which allows you to create rules in
	  the "mangle" table which alter the Type Of Service field of an IPv4
	  or the Priority field of an IPv6 packet, prior to routing.

	  To compile it as a module, choose M here.  If unsure, say N.

config NETFILTER_XT_TARGET_HL
	tristate '"HL" hoplimit target support'
	depends on IP_NF_MANGLE || IP6_NF_MANGLE
	depends on NETFILTER_ADVANCED
	---help---
	This option adds the "HL" (for IPv6) and "TTL" (for IPv4)
	targets, which enable the user to change the
	hoplimit/time-to-live value of the IP header.

	While it is safe to decrement the hoplimit/TTL value, the
	modules also allow to increment and set the hoplimit value of
	the header to arbitrary values. This is EXTREMELY DANGEROUS
	since you can easily create immortal packets that loop
	forever on the network.

config NETFILTER_XT_TARGET_LED
	tristate '"LED" target support'
	depends on LEDS_CLASS && LEDS_TRIGGERS
	depends on NETFILTER_ADVANCED
	help
	  This option adds a `LED' target, which allows you to blink LEDs in
	  response to particular packets passing through your machine.

	  This can be used to turn a spare LED into a network activity LED,
	  which only flashes in response to FTP transfers, for example.  Or
	  you could have an LED which lights up for a minute or two every time
	  somebody connects to your machine via SSH.

	  You will need support for the "led" class to make this work.

	  To create an LED trigger for incoming SSH traffic:
	    iptables -A INPUT -p tcp --dport 22 -j LED --led-trigger-id ssh --led-delay 1000

	  Then attach the new trigger to an LED on your system:
	    echo netfilter-ssh > /sys/class/leds/<ledname>/trigger

	  For more information on the LEDs available on your system, see
	  Documentation/leds-class.txt

config NETFILTER_XT_TARGET_MARK
	tristate '"MARK" target support'
	depends on NETFILTER_ADVANCED
	select NETFILTER_XT_MARK
	---help---
	This is a backwards-compat option for the user's convenience
	(e.g. when running oldconfig). It selects
	CONFIG_NETFILTER_XT_MARK (combined mark/MARK module).

config NETFILTER_XT_TARGET_NFLOG
	tristate '"NFLOG" target support'
	default m if NETFILTER_ADVANCED=n
	select NETFILTER_NETLINK_LOG
	help
	  This option enables the NFLOG target, which allows to LOG
	  messages through nfnetlink_log.

	  To compile it as a module, choose M here.  If unsure, say N.

config NETFILTER_XT_TARGET_NFQUEUE
	tristate '"NFQUEUE" target Support'
	depends on NETFILTER_ADVANCED
	help
	  This target replaced the old obsolete QUEUE target.

	  As opposed to QUEUE, it supports 65535 different queues,
	  not just one.

	  To compile it as a module, choose M here.  If unsure, say N.

config NETFILTER_XT_TARGET_NOTRACK
	tristate  '"NOTRACK" target support'
	depends on IP_NF_RAW || IP6_NF_RAW
	depends on NF_CONNTRACK
	depends on NETFILTER_ADVANCED
	help
	  The NOTRACK target allows a select rule to specify
	  which packets *not* to enter the conntrack/NAT
	  subsystem with all the consequences (no ICMP error tracking,
	  no protocol helpers for the selected packets).

	  If you want to compile it as a module, say M here and read
	  <file:Documentation/kbuild/modules.txt>.  If unsure, say `N'.

config NETFILTER_XT_TARGET_RATEEST
	tristate '"RATEEST" target support'
	depends on NETFILTER_ADVANCED
	help
	  This option adds a `RATEEST' target, which allows to measure
	  rates similar to TC estimators. The `rateest' match can be
	  used to match on the measured rates.

	  To compile it as a module, choose M here.  If unsure, say N.

config NETFILTER_XT_TARGET_TEE
	tristate '"TEE" - packet cloning to alternate destiantion'
	depends on NETFILTER_ADVANCED
	depends on (IPV6 || IPV6=n)
	depends on !NF_CONNTRACK || NF_CONNTRACK
	---help---
	This option adds a "TEE" target with which a packet can be cloned and
	this clone be rerouted to another nexthop.

config NETFILTER_XT_TARGET_TPROXY
	tristate '"TPROXY" target support (EXPERIMENTAL)'
	depends on EXPERIMENTAL
	depends on NETFILTER_TPROXY
	depends on NETFILTER_XTABLES
	depends on NETFILTER_ADVANCED
	select NF_DEFRAG_IPV4
	select NF_DEFRAG_IPV6 if IP6_NF_IPTABLES
	help
	  This option adds a `TPROXY' target, which is somewhat similar to
	  REDIRECT.  It can only be used in the mangle table and is useful
	  to redirect traffic to a transparent proxy.  It does _not_ depend
	  on Netfilter connection tracking and NAT, unlike REDIRECT.

	  To compile it as a module, choose M here.  If unsure, say N.

config NETFILTER_XT_TARGET_TRACE
	tristate  '"TRACE" target support'
	depends on IP_NF_RAW || IP6_NF_RAW
	depends on NETFILTER_ADVANCED
	help
	  The TRACE target allows you to mark packets so that the kernel
	  will log every rule which match the packets as those traverse
	  the tables, chains, rules.

	  If you want to compile it as a module, say M here and read
	  <file:Documentation/kbuild/modules.txt>.  If unsure, say `N'.

config NETFILTER_XT_TARGET_SECMARK
	tristate '"SECMARK" target support'
	depends on NETWORK_SECMARK
	default m if NETFILTER_ADVANCED=n
	help
	  The SECMARK target allows security marking of network
	  packets, for use with security subsystems.

	  To compile it as a module, choose M here.  If unsure, say N.

config NETFILTER_XT_TARGET_TCPMSS
	tristate '"TCPMSS" target support'
	depends on (IPV6 || IPV6=n)
	default m if NETFILTER_ADVANCED=n
	---help---
	  This option adds a `TCPMSS' target, which allows you to alter the
	  MSS value of TCP SYN packets, to control the maximum size for that
	  connection (usually limiting it to your outgoing interface's MTU
	  minus 40).

	  This is used to overcome criminally braindead ISPs or servers which
	  block ICMP Fragmentation Needed packets.  The symptoms of this
	  problem are that everything works fine from your Linux
	  firewall/router, but machines behind it can never exchange large
	  packets:
	        1) Web browsers connect, then hang with no data received.
	        2) Small mail works fine, but large emails hang.
	        3) ssh works fine, but scp hangs after initial handshaking.

	  Workaround: activate this option and add a rule to your firewall
	  configuration like:

	  iptables -A FORWARD -p tcp --tcp-flags SYN,RST SYN \
	                 -j TCPMSS --clamp-mss-to-pmtu

	  To compile it as a module, choose M here.  If unsure, say N.

config NETFILTER_XT_TARGET_TCPOPTSTRIP
	tristate '"TCPOPTSTRIP" target support (EXPERIMENTAL)'
	depends on EXPERIMENTAL
	depends on IP_NF_MANGLE || IP6_NF_MANGLE
	depends on NETFILTER_ADVANCED
	help
	  This option adds a "TCPOPTSTRIP" target, which allows you to strip
	  TCP options from TCP packets.

# alphabetically ordered list of matches

comment "Xtables matches"

config NETFILTER_XT_MATCH_CLUSTER
	tristate '"cluster" match support'
	depends on NF_CONNTRACK
	depends on NETFILTER_ADVANCED
	---help---
	  This option allows you to build work-load-sharing clusters of
	  network servers/stateful firewalls without having a dedicated
	  load-balancing router/server/switch. Basically, this match returns
	  true when the packet must be handled by this cluster node. Thus,
	  all nodes see all packets and this match decides which node handles
	  what packets. The work-load sharing algorithm is based on source
	  address hashing.

	  If you say Y or M here, try `iptables -m cluster --help` for
	  more information.

config NETFILTER_XT_MATCH_COMMENT
	tristate  '"comment" match support'
	depends on NETFILTER_ADVANCED
	help
	  This option adds a `comment' dummy-match, which allows you to put
	  comments in your iptables ruleset.

	  If you want to compile it as a module, say M here and read
	  <file:Documentation/kbuild/modules.txt>.  If unsure, say `N'.

config NETFILTER_XT_MATCH_CONNBYTES
	tristate  '"connbytes" per-connection counter match support'
	depends on NF_CONNTRACK
	depends on NETFILTER_ADVANCED
	select NF_CT_ACCT
	help
	  This option adds a `connbytes' match, which allows you to match the
	  number of bytes and/or packets for each direction within a connection.

	  If you want to compile it as a module, say M here and read
	  <file:Documentation/kbuild/modules.txt>.  If unsure, say `N'.

config NETFILTER_XT_MATCH_CONNLIMIT
	tristate '"connlimit" match support"'
	depends on NF_CONNTRACK
	depends on NETFILTER_ADVANCED
	---help---
	  This match allows you to match against the number of parallel
	  connections to a server per client IP address (or address block).

config NETFILTER_XT_MATCH_CONNMARK
	tristate  '"connmark" connection mark match support'
	depends on NF_CONNTRACK
	depends on NETFILTER_ADVANCED
	select NETFILTER_XT_CONNMARK
	---help---
	This is a backwards-compat option for the user's convenience
	(e.g. when running oldconfig). It selects
	CONFIG_NETFILTER_XT_CONNMARK (combined connmark/CONNMARK module).

config NETFILTER_XT_MATCH_CONNTRACK
	tristate '"conntrack" connection tracking match support'
	depends on NF_CONNTRACK
	default m if NETFILTER_ADVANCED=n
	help
	  This is a general conntrack match module, a superset of the state match.

	  It allows matching on additional conntrack information, which is
	  useful in complex configurations, such as NAT gateways with multiple
	  internet links or tunnels.

	  To compile it as a module, choose M here.  If unsure, say N.

config NETFILTER_XT_MATCH_DCCP
	tristate '"dccp" protocol match support'
	depends on NETFILTER_ADVANCED
	default IP_DCCP
	help
	  With this option enabled, you will be able to use the iptables
	  `dccp' match in order to match on DCCP source/destination ports
	  and DCCP flags.

	  If you want to compile it as a module, say M here and read
	  <file:Documentation/kbuild/modules.txt>.  If unsure, say `N'.

config NETFILTER_XT_MATCH_DSCP
	tristate '"dscp" and "tos" match support'
	depends on NETFILTER_ADVANCED
	help
	  This option adds a `DSCP' match, which allows you to match against
	  the IPv4/IPv6 header DSCP field (differentiated services codepoint).

	  The DSCP field can have any value between 0x0 and 0x3f inclusive.

	  It will also add a "tos" match, which allows you to match packets
	  based on the Type Of Service fields of the IPv4 packet (which share
	  the same bits as DSCP).

	  To compile it as a module, choose M here.  If unsure, say N.

config NETFILTER_XT_MATCH_ESP
	tristate '"esp" match support'
	depends on NETFILTER_ADVANCED
	help
	  This match extension allows you to match a range of SPIs
	  inside ESP header of IPSec packets.

	  To compile it as a module, choose M here.  If unsure, say N.

config NETFILTER_XT_MATCH_HASHLIMIT
	tristate '"hashlimit" match support'
	depends on (IP6_NF_IPTABLES || IP6_NF_IPTABLES=n)
	depends on NETFILTER_ADVANCED
	help
	  This option adds a `hashlimit' match.

	  As opposed to `limit', this match dynamically creates a hash table
	  of limit buckets, based on your selection of source/destination
	  addresses and/or ports.

	  It enables you to express policies like `10kpps for any given
	  destination address' or `500pps from any given source address'
	  with a single rule.

config NETFILTER_XT_MATCH_HELPER
	tristate '"helper" match support'
	depends on NF_CONNTRACK
	depends on NETFILTER_ADVANCED
	help
	  Helper matching allows you to match packets in dynamic connections
	  tracked by a conntrack-helper, ie. ip_conntrack_ftp

	  To compile it as a module, choose M here.  If unsure, say Y.

config NETFILTER_XT_MATCH_HL
	tristate '"hl" hoplimit/TTL match support'
	depends on NETFILTER_ADVANCED
	---help---
	HL matching allows you to match packets based on the hoplimit
	in the IPv6 header, or the time-to-live field in the IPv4
	header of the packet.

config NETFILTER_XT_MATCH_IPRANGE
	tristate '"iprange" address range match support'
	depends on NETFILTER_ADVANCED
	---help---
	This option adds a "iprange" match, which allows you to match based on
	an IP address range. (Normal iptables only matches on single addresses
	with an optional mask.)

	If unsure, say M.

config NETFILTER_XT_MATCH_LENGTH
	tristate '"length" match support'
	depends on NETFILTER_ADVANCED
	help
	  This option allows you to match the length of a packet against a
	  specific value or range of values.

	  To compile it as a module, choose M here.  If unsure, say N.

config NETFILTER_XT_MATCH_LIMIT
	tristate '"limit" match support'
	depends on NETFILTER_ADVANCED
	help
	  limit matching allows you to control the rate at which a rule can be
	  matched: mainly useful in combination with the LOG target ("LOG
	  target support", below) and to avoid some Denial of Service attacks.

	  To compile it as a module, choose M here.  If unsure, say N.

config NETFILTER_XT_MATCH_MAC
	tristate '"mac" address match support'
	depends on NETFILTER_ADVANCED
	help
	  MAC matching allows you to match packets based on the source
	  Ethernet address of the packet.

	  To compile it as a module, choose M here.  If unsure, say N.

config NETFILTER_XT_MATCH_MARK
	tristate '"mark" match support'
	depends on NETFILTER_ADVANCED
	select NETFILTER_XT_MARK
	---help---
	This is a backwards-compat option for the user's convenience
	(e.g. when running oldconfig). It selects
	CONFIG_NETFILTER_XT_MARK (combined mark/MARK module).

config NETFILTER_XT_MATCH_MULTIPORT
	tristate '"multiport" Multiple port match support'
	depends on NETFILTER_ADVANCED
	help
	  Multiport matching allows you to match TCP or UDP packets based on
	  a series of source or destination ports: normally a rule can only
	  match a single range of ports.

	  To compile it as a module, choose M here.  If unsure, say N.

config NETFILTER_XT_MATCH_OSF
	tristate '"osf" Passive OS fingerprint match'
	depends on NETFILTER_ADVANCED && NETFILTER_NETLINK
	help
	  This option selects the Passive OS Fingerprinting match module
	  that allows to passively match the remote operating system by
	  analyzing incoming TCP SYN packets.

	  Rules and loading software can be downloaded from
	  http://www.ioremap.net/projects/osf

	  To compile it as a module, choose M here.  If unsure, say N.

config NETFILTER_XT_MATCH_OWNER
	tristate '"owner" match support'
	depends on NETFILTER_ADVANCED
	---help---
	Socket owner matching allows you to match locally-generated packets
	based on who created the socket: the user or group. It is also
	possible to check whether a socket actually exists.

	Conflicts with '"quota, tag, uid" match'

config NETFILTER_XT_MATCH_POLICY
	tristate 'IPsec "policy" match support'
	depends on XFRM
	default m if NETFILTER_ADVANCED=n
	help
	  Policy matching allows you to match packets based on the
	  IPsec policy that was used during decapsulation/will
	  be used during encapsulation.

	  To compile it as a module, choose M here.  If unsure, say N.

config NETFILTER_XT_MATCH_PHYSDEV
	tristate '"physdev" match support'
	depends on BRIDGE && BRIDGE_NETFILTER
	depends on NETFILTER_ADVANCED
	help
	  Physdev packet matching matches against the physical bridge ports
	  the IP packet arrived on or will leave by.

	  To compile it as a module, choose M here.  If unsure, say N.

config NETFILTER_XT_MATCH_PKTTYPE
	tristate '"pkttype" packet type match support'
	depends on NETFILTER_ADVANCED
	help
	  Packet type matching allows you to match a packet by
	  its "class", eg. BROADCAST, MULTICAST, ...

	  Typical usage:
	  iptables -A INPUT -m pkttype --pkt-type broadcast -j LOG

	  To compile it as a module, choose M here.  If unsure, say N.

config NETFILTER_XT_MATCH_QTAGUID
	bool '"quota, tag, owner" match and stats support'
        depends on NETFILTER_XT_MATCH_SOCKET
	depends on NETFILTER_XT_MATCH_OWNER=n
	help
	  This option replaces the `owner' match. In addition to matching
	  on uid, it keeps stats based on a tag assigned to a socket.
	  The full tag is comprised of a UID and an accounting tag.
	  The tags are assignable to sockets from user space (e.g. a download
	  manager can assign the socket to another UID for accounting).
	  Stats and control are done via /proc/net/xt_qtaguid/.
	  It replaces owner as it takes the same arguments, but should
	  really be recognized by the iptables tool.

	  If unsure, say `N'.

config NETFILTER_XT_MATCH_QUOTA
	tristate '"quota" match support'
	depends on NETFILTER_ADVANCED
	help
	  This option adds a `quota' match, which allows to match on a
	  byte counter.

	  If you want to compile it as a module, say M here and read
	  <file:Documentation/kbuild/modules.txt>.  If unsure, say `N'.

config NETFILTER_XT_MATCH_QUOTA2
	tristate '"quota2" match support'
	depends on NETFILTER_ADVANCED
	help
	  This option adds a `quota2' match, which allows to match on a
	  byte counter correctly and not per CPU.
	  It allows naming the quotas.
	  This is based on http://xtables-addons.git.sourceforge.net

	  If you want to compile it as a module, say M here and read
	  <file:Documentation/kbuild/modules.txt>.  If unsure, say `N'.

<<<<<<< HEAD
=======
config NETFILTER_XT_MATCH_QUOTA2_LOG
	bool '"quota2" Netfilter LOG support'
	depends on NETFILTER_XT_MATCH_QUOTA2
	depends on IP_NF_TARGET_ULOG=n    # not yes, not module, just no
	default n
	help
	  This option allows `quota2' to log ONCE when a quota limit
	  is passed. It logs via NETLINK using the NETLINK_NFLOG family.
	  It logs similarly to how ipt_ULOG would without data.

	  If unsure, say `N'.

>>>>>>> 29b761c3
config NETFILTER_XT_MATCH_RATEEST
	tristate '"rateest" match support'
	depends on NETFILTER_ADVANCED
	select NETFILTER_XT_TARGET_RATEEST
	help
	  This option adds a `rateest' match, which allows to match on the
	  rate estimated by the RATEEST target.

	  To compile it as a module, choose M here.  If unsure, say N.

config NETFILTER_XT_MATCH_REALM
	tristate  '"realm" match support'
	depends on NETFILTER_ADVANCED
	select NET_CLS_ROUTE
	help
	  This option adds a `realm' match, which allows you to use the realm
	  key from the routing subsystem inside iptables.

	  This match pretty much resembles the CONFIG_NET_CLS_ROUTE4 option 
	  in tc world.

	  If you want to compile it as a module, say M here and read
	  <file:Documentation/kbuild/modules.txt>.  If unsure, say `N'.

config NETFILTER_XT_MATCH_RECENT
	tristate '"recent" match support'
	depends on NETFILTER_ADVANCED
	---help---
	This match is used for creating one or many lists of recently
	used addresses and then matching against that/those list(s).

	Short options are available by using 'iptables -m recent -h'
	Official Website: <http://snowman.net/projects/ipt_recent/>

config NETFILTER_XT_MATCH_SCTP
	tristate  '"sctp" protocol match support (EXPERIMENTAL)'
	depends on EXPERIMENTAL
	depends on NETFILTER_ADVANCED
	default IP_SCTP
	help
	  With this option enabled, you will be able to use the 
	  `sctp' match in order to match on SCTP source/destination ports
	  and SCTP chunk types.

	  If you want to compile it as a module, say M here and read
	  <file:Documentation/kbuild/modules.txt>.  If unsure, say `N'.

config NETFILTER_XT_MATCH_SOCKET
	tristate '"socket" match support (EXPERIMENTAL)'
	depends on EXPERIMENTAL
	depends on NETFILTER_TPROXY
	depends on NETFILTER_XTABLES
	depends on NETFILTER_ADVANCED
	depends on !NF_CONNTRACK || NF_CONNTRACK
	select NF_DEFRAG_IPV4
	select NF_DEFRAG_IPV6 if IP6_NF_IPTABLES
	help
	  This option adds a `socket' match, which can be used to match
	  packets for which a TCP or UDP socket lookup finds a valid socket.
	  It can be used in combination with the MARK target and policy
	  routing to implement full featured non-locally bound sockets.

	  To compile it as a module, choose M here.  If unsure, say N.

config NETFILTER_XT_MATCH_STATE
	tristate '"state" match support'
	depends on NF_CONNTRACK
	default m if NETFILTER_ADVANCED=n
	help
	  Connection state matching allows you to match packets based on their
	  relationship to a tracked connection (ie. previous packets).  This
	  is a powerful tool for packet classification.

	  To compile it as a module, choose M here.  If unsure, say N.

config NETFILTER_XT_MATCH_STATISTIC
	tristate '"statistic" match support'
	depends on NETFILTER_ADVANCED
	help
	  This option adds a `statistic' match, which allows you to match
	  on packets periodically or randomly with a given percentage.

	  To compile it as a module, choose M here.  If unsure, say N.

config NETFILTER_XT_MATCH_STRING
	tristate  '"string" match support'
	depends on NETFILTER_ADVANCED
	select TEXTSEARCH
	select TEXTSEARCH_KMP
	select TEXTSEARCH_BM
	select TEXTSEARCH_FSM
	help
	  This option adds a `string' match, which allows you to look for
	  pattern matchings in packets.

	  To compile it as a module, choose M here.  If unsure, say N.

config NETFILTER_XT_MATCH_TCPMSS
	tristate '"tcpmss" match support'
	depends on NETFILTER_ADVANCED
	help
	  This option adds a `tcpmss' match, which allows you to examine the
	  MSS value of TCP SYN packets, which control the maximum packet size
	  for that connection.

	  To compile it as a module, choose M here.  If unsure, say N.

config NETFILTER_XT_MATCH_TIME
	tristate '"time" match support'
	depends on NETFILTER_ADVANCED
	---help---
	  This option adds a "time" match, which allows you to match based on
	  the packet arrival time (at the machine which netfilter is running)
	  on) or departure time/date (for locally generated packets).

	  If you say Y here, try `iptables -m time --help` for
	  more information.

	  If you want to compile it as a module, say M here.
	  If unsure, say N.

config NETFILTER_XT_MATCH_U32
	tristate '"u32" match support'
	depends on NETFILTER_ADVANCED
	---help---
	  u32 allows you to extract quantities of up to 4 bytes from a packet,
	  AND them with specified masks, shift them by specified amounts and
	  test whether the results are in any of a set of specified ranges.
	  The specification of what to extract is general enough to skip over
	  headers with lengths stored in the packet, as in IP or TCP header
	  lengths.

	  Details and examples are in the kernel module source.

endif # NETFILTER_XTABLES

endmenu

source "net/netfilter/ipvs/Kconfig"<|MERGE_RESOLUTION|>--- conflicted
+++ resolved
@@ -878,8 +878,6 @@
 	  If you want to compile it as a module, say M here and read
 	  <file:Documentation/kbuild/modules.txt>.  If unsure, say `N'.
 
-<<<<<<< HEAD
-=======
 config NETFILTER_XT_MATCH_QUOTA2_LOG
 	bool '"quota2" Netfilter LOG support'
 	depends on NETFILTER_XT_MATCH_QUOTA2
@@ -892,7 +890,6 @@
 
 	  If unsure, say `N'.
 
->>>>>>> 29b761c3
 config NETFILTER_XT_MATCH_RATEEST
 	tristate '"rateest" match support'
 	depends on NETFILTER_ADVANCED
