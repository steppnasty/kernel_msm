--- conflicted
+++ resolved
@@ -114,9 +114,6 @@
 
 static struct audio_routing_info routing_info;
 
-<<<<<<< HEAD
-#ifdef CONFIG_2WCR
-=======
 int msm_reset_all_device(void)
 {
 	int rc = 0;
@@ -154,7 +151,7 @@
 }
 EXPORT_SYMBOL(msm_reset_all_device);
 
->>>>>>> 295e82f8
+#ifdef CONFIG_2WCR
 int msm_get_voice_state(void)
 {
         MM_DBG("voice state %d\n", routing_info.voice_state);
